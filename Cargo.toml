[package]
name = "hyperbuild"
description = "Fast one-pass in-place HTML minifier written in Rust with context-aware whitespace handling"
license = "MIT"
homepage = "https://github.com/wilsonzlin/hyperbuild"
readme = "README.md"
keywords = ["html", "compress", "minifier", "minify", "minification"]
categories = ["compression", "command-line-utilities", "development-tools::build-utils", "web-programming"]
repository = "https://github.com/wilsonzlin/hyperbuild.git"
version = "0.1.1"
authors = ["Wilson Lin <code@wilsonl.in>"]
edition = "2018"
include = ["/src/**/*", "/Cargo.toml", "/LICENSE", "/README.md"]

[badges]
maintenance = { status = "actively-developed" }

[dependencies]
<<<<<<< HEAD
=======
cascade = "0.1.4"
>>>>>>> 786bac28
phf = { version = "0.8.0", features = ["macros"] }

[profile.release]
panic = 'abort'<|MERGE_RESOLUTION|>--- conflicted
+++ resolved
@@ -16,10 +16,6 @@
 maintenance = { status = "actively-developed" }
 
 [dependencies]
-<<<<<<< HEAD
-=======
-cascade = "0.1.4"
->>>>>>> 786bac28
 phf = { version = "0.8.0", features = ["macros"] }
 
 [profile.release]
