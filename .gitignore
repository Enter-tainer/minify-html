--- conflicted
+++ resolved
@@ -1,7 +1,3 @@
-<<<<<<< HEAD
-/target
-/src/gen/
-=======
 /Cargo.lock
 /target
->>>>>>> 786bac28
+/src/gen/